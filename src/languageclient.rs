use super::*;
use lsp::notification::Notification;
use lsp::request::Request;

impl State {
    /////// Utils ///////

    pub fn gather_args<E: VimExp + std::fmt::Debug, T: DeserializeOwned>(
        &mut self,
        exps: &[E],
        map: &Option<Params>,
    ) -> Result<T> {
        let mut map = match *map {
            None | Some(Params::None) | Some(Params::Array(_)) => serde_json::map::Map::new(),
            Some(Params::Map(ref map)) => map.clone(),
        };
        let mut keys_request = vec![];
        let mut exps_request = vec![];
        for e in exps {
            let k = e.to_key();
            if !map.contains_key(&k) {
                keys_request.push(k);
                exps_request.push(e.to_exp());
            }
        }
        let values_request: Vec<Value> = if keys_request.is_empty() {
            vec![]
        } else {
            info!(
                "Some arguments are not available. Requesting from vim. Keys: {:?}. Exps: {:?}",
                keys_request, exps_request,
            );
            self.eval::<&[_], _>(exps_request.as_ref())?
        };
        for (k, v) in keys_request.into_iter().zip(values_request.into_iter()) {
            map.insert(k, v);
        }

        let mut result = vec![];
        for e in exps {
            let k = e.to_key();
            result.push(map.remove(&k)
                .ok_or_else(|| format_err!("Failed to get value! k: {}", k))?);
        }

        info!("gather_args: {:?} = {:?}", exps, result);
        Ok(serde_json::from_value(Value::Array(result))?)
    }

    fn sync_settings(&mut self) -> Result<()> {
        let (loggingFile, loggingLevel, serverStderr): (
            Option<String>,
            log::LevelFilter,
            Option<String>,
        ) = self.eval(
            [
                "get(g:, 'LanguageClient_loggingFile', v:null)",
                "get(g:, 'LanguageClient_loggingLevel', 'WARN')",
                "get(g:, 'LanguageClient_serverStderr', v:null)",
            ].as_ref(),
        )?;
        logger::update_settings(&self.logger, &loggingFile, loggingLevel)?;

        #[allow(unknown_lints)]
        #[allow(type_complexity)]
        let (
            autoStart,
            serverCommands,
            selectionUI,
            trace,
            settingsPath,
            loadSettings,
            rootMarkers,
            change_throttle,
            wait_output_timeout,
            diagnosticsEnable,
            diagnosticsList,
            diagnosticsDisplay,
            windowLogMessageLevel,
            hoverPreview,
            completionPreferTextEdit,
            is_nvim,
        ): (
            u64,
            HashMap<String, Vec<String>>,
            Option<String>,
            Option<String>,
            String,
            u64,
            Option<RootMarkers>,
            Option<f64>,
            Option<f64>,
            u64,
            Option<String>,
            Value,
            String,
            Option<String>,
            u64,
            u64,
        ) = self.eval(
            [
                "!!get(g:, 'LanguageClient_autoStart', 1)",
                "get(g:, 'LanguageClient_serverCommands', {})",
                "get(g:, 'LanguageClient_selectionUI', v:null)",
                "get(g:, 'LanguageClient_trace', v:null)",
                "get(g:, 'LanguageClient_settingsPath', '.vim/settings.json')",
                "!!get(g:, 'LanguageClient_loadSettings', 1)",
                "get(g:, 'LanguageClient_rootMarkers', v:null)",
                "get(g:, 'LanguageClient_changeThrottle', v:null)",
                "get(g:, 'LanguageClient_waitOutputTimeout', v:null)",
                "!!get(g:, 'LanguageClient_diagnosticsEnable', 1)",
                "get(g:, 'LanguageClient_diagnosticsList', 'Quickfix')",
                "get(g:, 'LanguageClient_diagnosticsDisplay', {})",
                "get(g:, 'LanguageClient_windowLogMessageLevel', 'Warning')",
                "get(g:, 'LanguageClient_hoverPreview', 'Auto')",
                "get(g:, 'LanguageClient_completionPreferTextEdit', 0)",
                "has('nvim')",
            ].as_ref(),
        )?;

        let (diagnosticsSignsMax,): (Option<u64>,) =
            self.eval(["get(g:, 'LanguageClient_diagnosticsSignsMax', v:null)"].as_ref())?;

        // vimscript use 1 for true, 0 for false.
        let autoStart = autoStart == 1;
        let loadSettings = loadSettings == 1;

        let trace = if let Some(t) = trace {
            match t.to_ascii_uppercase().as_str() {
                "OFF" => Some(TraceOption::Off),
                "MESSAGES" => Some(TraceOption::Messages),
                "VERBOSE" => Some(TraceOption::Verbose),
                _ => bail!("Invalid option for LanguageClient_trace: {}", t),
            }
        } else {
            Some(TraceOption::default())
        };

        let selectionUI = if let Some(s) = selectionUI {
            SelectionUI::from_str(&s)?
        } else if self.eval::<_, i64>("get(g:, 'loaded_fzf')")? == 1 {
            SelectionUI::FZF
        } else {
            SelectionUI::default()
        };

        let change_throttle = change_throttle.map(|t| Duration::from_millis((t * 1000.0) as u64));
        let wait_output_timeout =
            Duration::from_millis((wait_output_timeout.unwrap_or(10.0) * 1000.0) as u64);

        let diagnosticsEnable = diagnosticsEnable == 1;

        let diagnosticsList = if let Some(s) = diagnosticsList {
            DiagnosticsList::from_str(&s)?
        } else {
            DiagnosticsList::Disabled
        };

        let windowLogMessageLevel = match windowLogMessageLevel.to_ascii_uppercase().as_str() {
            "ERROR" => MessageType::Error,
            "WARNING" => MessageType::Warning,
            "INFO" => MessageType::Info,
            "LOG" => MessageType::Log,
            _ => bail!(
                "Invalid option for LanguageClient_windowLogMessageLevel: {}",
                windowLogMessageLevel
            ),
        };

        let hoverPreview = if let Some(s) = hoverPreview {
            HoverPreviewOption::from_str(&s)?
        } else {
            HoverPreviewOption::Auto
        };

        let completionPreferTextEdit = completionPreferTextEdit == 1;

        let is_nvim = is_nvim == 1;

        self.update(|state| {
            state.autoStart = autoStart;
            state.serverCommands.extend(serverCommands);
            state.selectionUI = selectionUI;
            state.trace = trace;
            state.diagnosticsEnable = diagnosticsEnable;
            state.diagnosticsList = diagnosticsList;
            state.diagnosticsDisplay = serde_json::from_value(
                serde_json::to_value(&state.diagnosticsDisplay)?.combine(diagnosticsDisplay),
            )?;
            state.diagnosticsSignsMax = diagnosticsSignsMax;
            state.windowLogMessageLevel = windowLogMessageLevel;
            state.settingsPath = settingsPath;
            state.loadSettings = loadSettings;
            state.rootMarkers = rootMarkers;
            state.change_throttle = change_throttle;
            state.wait_output_timeout = wait_output_timeout;
            state.hoverPreview = hoverPreview;
            state.completionPreferTextEdit = completionPreferTextEdit;
            state.loggingFile = loggingFile;
            state.loggingLevel = loggingLevel;
            state.serverStderr = serverStderr;
            state.is_nvim = is_nvim;
            Ok(())
        })?;

        Ok(())
    }

    fn get_workspace_settings(&self, root: &str) -> Result<Value> {
        if !self.loadSettings {
            return Ok(Value::Null);
        }

        let buffer = read_to_string(Path::new(root).join(self.settingsPath.clone()))?;
        Ok(serde_json::from_str(&buffer)?)
    }

    fn define_signs(&mut self) -> Result<()> {
        info!("Define signs");
        let cmd = self.get(|state| {
            let mut cmd = "echo".to_owned();

            for entry in state.diagnosticsDisplay.values() {
                cmd += &format!(
                    " | execute 'sign define LanguageClient{} text={} texthl={}'",
                    entry.name, entry.signText, entry.signTexthl,
                );
            }

            Ok(cmd)
        })?;
        self.command(&cmd)?;
        info!("Define signs");
        Ok(())
    }

    fn apply_WorkspaceEdit(&mut self, edit: &WorkspaceEdit, params: &Option<Params>) -> Result<()> {
        debug!(
            "Begin apply WorkspaceEdit: {:?}. Params: {:?}",
            edit, params
        );
        let (filename, line, character): (String, u64, u64) =
            self.gather_args(&[VimVar::Filename, VimVar::Line, VimVar::Character], params)?;

        if let Some(ref changes) = edit.document_changes {
            for e in changes {
                self.apply_TextEdits(&e.text_document.uri.filepath()?, &e.edits)?;
            }
        }
        if let Some(ref changes) = edit.changes {
            for (uri, edits) in changes {
                self.apply_TextEdits(&uri.filepath()?, edits)?;
            }
        }
        self.edit(&None, &filename)?;
        self.cursor(line + 1, character + 1)?;
        debug!("End apply WorkspaceEdit");
        Ok(())
    }

    fn apply_TextEdits<P: AsRef<Path>>(&mut self, path: P, edits: &[TextEdit]) -> Result<()> {
        debug!("Begin apply TextEdits: {:?}", edits);
        if edits.is_empty() {
            return Ok(());
        }

        let mut edits = edits.to_vec();

        // Edits must be applied from bottom to top, so that earlier edits will not interfere
        // with the positioning of later edits. Edits that start with the same position must be
        // applied in reverse order, so that multiple inserts will have their text appear in the
        // same order the server sent it, and so that a delete/replace (according to the LSP spec,
        // there can only be one per start position and it must be after the inserts) will work on
        // the original document, not on the just-inserted text.
        edits.sort_by_key(|edit| (edit.range.start.line, edit.range.start.character));
        edits.reverse();

        self.edit(&None, &path)?;

        let mut lines: Vec<String> = self.call(None, "getline", json!([1, '$']))?;
        let lines_len_prev = lines.len();
        let fixendofline = self.eval::<_, u8>("&fixendofline")? == 1;
        if lines.last().map(String::is_empty) == Some(false) && fixendofline {
            lines.push("".to_owned());
        }

        let mut lines = apply_TextEdits(&lines, &edits)?;

        if lines.last().map(String::is_empty) == Some(true) && fixendofline {
            lines.pop();
        }
        if lines.len() < lines_len_prev {
            self.command(format!("{},{}d", lines.len() + 1, lines_len_prev))?;
        }
        if self.call::<_, i64>(None, "setline", json!([1, lines]))? != 0 {
            bail!("Failed to set buffer content!");
        }
        debug!("End apply TextEdits");
        Ok(())
    }

    fn update_quickfixlist(&mut self) -> Result<()> {
        let qflist: Vec<_> = self.diagnostics
            .iter()
            .flat_map(|(filename, diagnostics)| {
                diagnostics
                    .iter()
                    .map(|dn| QuickfixEntry {
                        filename: filename.to_owned(),
                        lnum: dn.range.start.line + 1,
                        col: Some(dn.range.start.character + 1),
                        nr: dn.code.clone().map(|ns| ns.to_string()),
                        text: Some(dn.message.to_owned()),
                        typ: dn.severity.map(|sev| sev.to_quickfix_entry_type()),
                    })
                    .collect::<Vec<_>>()
            })
            .collect();

        match self.diagnosticsList {
            DiagnosticsList::Quickfix => {
                self.setqflist(&qflist)?;
            }
            DiagnosticsList::Location => {
                self.setloclist(&qflist)?;
            }
            DiagnosticsList::Disabled => {}
        }

        Ok(())
    }

    fn display_diagnostics(&mut self, filename: &str, diagnostics: &[Diagnostic]) -> Result<()> {
        // Line diagnostics.
        self.update(|state| {
            state
                .line_diagnostics
                .retain(|&(ref f, _), _| f != filename);
            Ok(())
        })?;
        let mut line_diagnostics = HashMap::new();
        for entry in diagnostics {
            let line = entry.range.start.line;
            let mut msg = String::new();
            if let Some(severity) = entry.severity {
                msg += &format!("[{:?}]", severity);
            }
            if let Some(ref code) = entry.code {
                let s = code.to_string();
                if !s.is_empty() {
                    msg += &format!("[{}]", s);
                }
            }
            msg += &entry.message;
            line_diagnostics.insert((filename.to_owned(), line), msg);
        }
        self.update(|state| {
            state.line_diagnostics.extend(line_diagnostics);
            Ok(())
        })?;

        // Signs.
        if self.text_documents.contains_key(filename) {
            let text = self.text_documents
                .get(filename)
                .ok_or_else(|| format_err!("TextDocumentItem not found! filename: {}", filename))?
                .text
                .clone();
            let lines: Vec<&str> = text.lines().collect();
            let mut signs: Vec<_> = diagnostics
                .iter()
                .map(|dn| {
                    let line = dn.range.start.line;
                    let text = lines
                        .get(line as usize)
                        .map(|l| l.to_string())
                        .unwrap_or_default();
                    let severity = dn.severity.unwrap_or(DiagnosticSeverity::Information);
                    Sign::new(line + 1, text, severity)
                })
                .collect();
            signs.sort_unstable();
            signs.dedup_by_key(|s| s.line);
            if let Some(diagnosticSignsMax) = self.diagnosticsSignsMax {
                signs.truncate(diagnosticSignsMax as usize);
            }

            let cmd = self.update(|state| {
                let signs_prev = state.signs.remove(filename).unwrap_or_default();
                let (signs_next, cmd) = get_command_update_signs(&signs_prev, &signs, filename);
                state.signs.insert(filename.to_string(), signs_next);
                Ok(cmd)
            })?;
            info!("Command to update signs: {}", cmd);
            self.command(&cmd)?;
        }

        let diagnosticsDisplay = self.get(|state| Ok(state.diagnosticsDisplay.clone()))?;

        // Highlight.
        if self.get(|state| Ok(state.is_nvim))? {
            let mut source: Option<u64> = self.get(|state| Ok(state.highlight_source))?;
            if source.is_none() {
                source = Some(self.call(
                    None,
                    "nvim_buf_add_highlight",
                    json!([0, 0, "Error", 1, 1, 1]),
                )?);
                self.update(|state| {
                    state.highlight_source = source;
                    Ok(())
                })?;
            }
            let source = source.ok_or_else(|| err_msg("Empty highlight source id"))?;

            // TODO: Optimize.
            self.call::<_, Option<u8>>(
                None,
                "nvim_buf_clear_highlight",
                json!([0, source, 1, -1]),
            )?;
            for dn in diagnostics {
                let severity = dn.severity.unwrap_or(DiagnosticSeverity::Information);
                let hl_group = diagnosticsDisplay
                    .get(&severity.to_int()?)
                    .ok_or_else(|| err_msg("Failed to get display"))?
                    .texthl
                    .clone();

                self.call::<_, u8>(
                    None,
                    "nvim_buf_add_highlight",
                    json!([
                        0,
                        source,
                        hl_group,
                        dn.range.start.line,
                        dn.range.start.character,
                        dn.range.end.character,
                    ]),
                )?;
            }
        } else {
<<<<<<< HEAD
            self.call::<_, u8>(None, "clearmatches", json!([]))?;
=======
            // Clear old highlights.
            while let Some(match_id) = self.update(|state| Ok(state.highlight_match_ids.pop()))? {
                self.call(None, "matchdelete", json!([match_id]))?;
            }
>>>>>>> f39d34e8

            // Group diagnostics by severity so we can highlight them
            // in a single call.
            let mut match_groups: HashMap<_, Vec<_>> = HashMap::new();

            for dn in diagnostics {
                let severity = dn.severity
                    .unwrap_or(DiagnosticSeverity::Information)
                    .to_int()?;
                match_groups
                    .entry(severity)
                    .or_insert_with(Vec::new)
                    .push(dn);
            }

<<<<<<< HEAD
=======
            let mut new_match_ids = Vec::new();

>>>>>>> f39d34e8
            for (severity, dns) in match_groups {
                let hl_group = diagnosticsDisplay
                    .get(&severity)
                    .ok_or_else(|| err_msg("Failed to get display"))?
                    .texthl
                    .clone();
                let ranges: Vec<Vec<_>> = dns.iter()
                    .flat_map(|dn| {
                        if dn.range.start.line == dn.range.end.line {
                            let length = dn.range.end.character - dn.range.start.character;
                            // Vim line numbers are 1 off
                            // `matchaddpos` expects an array of [line, col, length]
                            // for each match.
                            vec![vec![
                                dn.range.start.line + 1,
                                dn.range.start.character + 1,
                                length,
                            ]]
                        } else {
                            let mut middleLines: Vec<_> = (dn.range.start.line + 1
                                ..dn.range.end.line)
                                .map(|l| vec![l + 1])
                                .collect();
                            let startLine = vec![
                                dn.range.start.line + 1,
                                dn.range.start.character + 1,
                                999_999, //Clear to the end of the line
                            ];
                            let endLine =
                                vec![dn.range.end.line + 1, 1, dn.range.end.character + 1];
                            middleLines.push(startLine);
                            middleLines.push(endLine);
                            middleLines
                        }
                    })
                    .collect();
<<<<<<< HEAD
                self.call::<_, u8>(None, "matchaddpos", json!([hl_group, ranges]))?;
            }
=======

                let match_id = self.call(None, "matchaddpos", json!([hl_group, ranges]))?;
                new_match_ids.push(match_id);
            }
            self.update(|state| {
                state.highlight_match_ids.append(&mut new_match_ids);
                Ok(())
            })?;
>>>>>>> f39d34e8
        }

        Ok(())
    }

    fn display_locations(&mut self, locations: &[Location]) -> Result<()> {
        let location_to_quickfix_entry =
            |state: &mut Self, loc: &Location| -> Result<QuickfixEntry> {
                let filename = loc.uri.filepath()?.to_string_lossy().into_owned();
                let start = loc.range.start;
                let text = state.get_line(&filename, start.line).unwrap_or_default();

                Ok(QuickfixEntry {
                    filename,
                    lnum: start.line + 1,
                    col: Some(start.character + 1),
                    text: Some(text),
                    nr: None,
                    typ: None,
                })
            };

        match self.get(|state| Ok(state.selectionUI.clone()))? {
            SelectionUI::FZF => {
                let cwd: String = self.eval("getcwd()")?;
                let source: Result<Vec<_>> = locations
                    .iter()
                    .map(|loc| {
                        let filename = loc.uri.filepath()?;
                        let start = loc.range.start;
                        let text = self.get_line(&filename, start.line).unwrap_or_default();
                        let relpath = diff_paths(&filename, Path::new(&cwd)).unwrap_or(filename);
                        Ok(format!(
                            "{}:{}:{}:\t{}",
                            relpath.to_string_lossy(),
                            start.line + 1,
                            start.character + 1,
                            text
                        ))
                    })
                    .collect();
                let source = source?;

                self.call::<_, u8>(
                    None,
                    "s:FZF",
                    json!([source, format!("s:{}", NOTIFICATION__FZFSinkLocation)]),
                )?;
            }
            SelectionUI::Quickfix => {
                let list: Result<Vec<_>> = locations
                    .iter()
                    .map(|loc| location_to_quickfix_entry(self, loc))
                    .collect();
                let list = list?;
                self.setqflist(&list)?;
                self.echo("Quickfix list updated.")?;
            }
            SelectionUI::LocationList => {
                let list: Result<Vec<_>> = locations
                    .iter()
                    .map(|loc| location_to_quickfix_entry(self, loc))
                    .collect();
                let list = list?;
                self.setloclist(&list)?;
                self.echo("Location list updated.")?;
            }
        }
        Ok(())
    }

    fn registerCMSource(&mut self, languageId: &str, result: &Value) -> Result<()> {
        info!("Begin register NCM source");
        let exists_CMRegister: u64 = self.eval("exists('g:cm_matcher')")?;
        if exists_CMRegister == 0 {
            return Ok(());
        }

        let result: InitializeResult = serde_json::from_value(result.clone())?;
        if result.capabilities.completion_provider.is_none() {
            return Ok(());
        }

        let trigger_patterns = result
            .capabilities
            .completion_provider
            .map(|opt| {
                let strings: Vec<_> = opt.trigger_characters
                    .unwrap_or_default()
                    .iter()
                    .map(|c| regex::escape(c))
                    .collect();
                strings
            })
            .unwrap_or_default();

        self.call::<_, u8>(
            None,
            "cm#register_source",
            json!([{
                "name": format!("LanguageClient_{}", languageId),
                "priority": 9,
                "scopes": [languageId],
                "cm_refresh_patterns": trigger_patterns,
                "abbreviation": "LC",
                "cm_refresh": REQUEST__NCMRefresh,
            }]),
        )?;
        info!("End register NCM source");
        Ok(())
    }

    fn registerNCM2Source(&mut self, languageId: &str, result: &Value) -> Result<()> {
        info!("Begin register NCM2 source");
        let exists_ncm2: u64 = self.eval("exists('g:ncm2_loaded')")?;
        if exists_ncm2 == 0 {
            return Ok(());
        }

        let result: InitializeResult = serde_json::from_value(result.clone())?;
        if result.capabilities.completion_provider.is_none() {
            return Ok(());
        }

        let trigger_patterns = result
            .capabilities
            .completion_provider
            .map(|opt| {
                let strings: Vec<_> = opt.trigger_characters
                    .unwrap_or_default()
                    .iter()
                    .map(|c| regex::escape(c))
                    .collect();
                strings
            })
            .unwrap_or_default();

        self.call::<_, u8>(
            None,
            "ncm2#register_source",
            json!([{
                "name": format!("LanguageClient_{}", languageId),
                "priority": 9,
                "scope": [languageId],
                "complete_pattern": trigger_patterns,
                "mark": "LC",
                "on_complete": REQUEST__NCM2OnComplete,
            }]),
        )?;
        info!("End register NCM2 source");
        Ok(())
    }

    fn get_line<P: AsRef<Path>>(&mut self, path: P, line: u64) -> Result<String> {
        let value = self.call(
            None,
            "getbufline",
            json!([path.as_ref().to_string_lossy(), line + 1]),
        )?;
        let mut texts: Vec<String> = serde_json::from_value(value)?;
        let mut text = texts.pop().unwrap_or_default();

        if text.is_empty() {
            let reader = BufReader::new(File::open(path)?);
            text = reader
                .lines()
                .nth(line.to_usize()?)
                .ok_or_else(|| format_err!("Failed to get line! line: {}", line))??;
        }

        Ok(text.trim().into())
    }

    fn try_handle_command_by_client(&mut self, cmd: &Command) -> Result<bool> {
        if !CommandsClient.contains(&cmd.command.as_str()) {
            return Ok(false);
        }

        if cmd.command == "java.apply.workspaceEdit" {
            if let Some(ref edits) = cmd.arguments {
                for edit in edits {
                    let edit: WorkspaceEdit = serde_json::from_value(edit.clone())?;
                    self.apply_WorkspaceEdit(&edit, &None)?;
                }
            }
        } else {
            bail!("Not implemented: {}", cmd.command);
        }

        Ok(true)
    }

    fn cleanup(&mut self, languageId: &str) -> Result<()> {
        info!("Begin cleanup");

        let root = self.roots
            .get(languageId)
            .cloned()
            .ok_or_else(|| format_err!("No project root found! languageId: {}", languageId))?;

        let mut filenames = vec![];
        for f in self.diagnostics.keys() {
            if f.starts_with(&root) {
                filenames.push(f.clone());
            }
        }
        for f in filenames {
            self.display_diagnostics(&f, &[])?;
        }

        self.diagnostics.retain(|f, _| !f.starts_with(&root));
        self.update_quickfixlist()?;

        self.writers.remove(languageId);
        self.child_ids.remove(languageId);
        self.last_cursor_line = 0;
        self.text_documents.retain(|f, _| !f.starts_with(&root));
        self.roots.remove(languageId);

        self.call::<_, u8>(None, "s:ExecuteAutocmd", "LanguageClientStopped")?;
        self.command(&format!("let {}=0", VIM__ServerStatus))?;
        self.command(&format!("let {}=''", VIM__ServerStatusMessage))?;

        info!("End cleanup");
        Ok(())
    }

    fn preview<S>(&mut self, lines: &[S]) -> Result<()>
    where
        S: AsRef<str> + Serialize,
    {
        let bufname = "__LanguageClient__";

        let mut cmd = String::new();
        cmd += "silent! pedit! +setlocal\\ buftype=nofile\\ filetype=markdown\\ nobuflisted\\ noswapfile\\ nonumber ";
        cmd += bufname;
        self.command(cmd)?;

        if self.get(|state| Ok(state.is_nvim))? {
            let bufnr: u64 = serde_json::from_value(self.call(None, "bufnr", bufname)?)?;
            self.call::<_, Option<u8>>(
                None,
                "nvim_buf_set_lines",
                json!([bufnr, 0, -1, 0, lines]),
            )?;
        } else if self.call::<_, i64>(None, "setbufline", json!([bufname, 1, lines]))? != 0 {
            bail!("Failed to set preview buffer content!");
            // TODO: removing existing bottom lines.
        }

        Ok(())
    }

    /////// LSP ///////

    fn initialize(&mut self, params: &Option<Params>) -> Result<Value> {
        info!("Begin {}", lsp::request::Initialize::METHOD);
        let (languageId, filename): (String, String) =
            self.gather_args(&[VimVar::LanguageId, VimVar::Filename], params)?;
        let (rootPath, has_snippet_support): (Option<String>, u64) = self.gather_args(
            &[
                ("rootPath", "v:null"),
                ("hasSnippetSupport", "s:hasSnippetSupport()"),
            ],
            params,
        )?;
        let root = if let Some(r) = rootPath {
            r
        } else {
            let rootMarkers = self.get(|state| Ok(state.rootMarkers.clone()))?;
            let root = get_rootPath(Path::new(&filename), &languageId, &rootMarkers)?
                .to_string_lossy()
                .into_owned();
            self.echomsg(format!("LanguageClient project root: {}", root))?;
            root
        };
        info!("Project root: {}", root);
        let has_snippet_support = has_snippet_support > 0;
        self.update(|state| Ok(state.roots.insert(languageId.clone(), root.clone())))?;

        let initialization_options = self.get_workspace_settings(&root)
            .map(|s| s["initializationOptions"].clone())
            .unwrap_or_else(|err| {
                warn!("Failed to get initializationOptions: {}", err);
                json!(Value::Null)
            });
        let initialization_options =
            get_default_initializationOptions(&languageId).combine(initialization_options);
        let initialization_options = if initialization_options.is_null() {
            None
        } else {
            Some(initialization_options)
        };

        let trace = self.trace.clone();

        let result: Value = self.call(
            Some(&languageId),
            lsp::request::Initialize::METHOD,
            InitializeParams {
                process_id: Some(u64::from(std::process::id())),
                root_path: Some(root.clone()),
                root_uri: Some(root.to_url()?),
                initialization_options,
                capabilities: ClientCapabilities {
                    text_document: Some(TextDocumentClientCapabilities {
                        completion: Some(CompletionCapability {
                            completion_item: Some(CompletionItemCapability {
                                snippet_support: Some(has_snippet_support),
                                ..CompletionItemCapability::default()
                            }),
                            ..CompletionCapability::default()
                        }),
                        ..TextDocumentClientCapabilities::default()
                    }),
                    workspace: Some(WorkspaceClientCapabilities {
                        apply_edit: Some(true),
                        did_change_watched_files: Some(GenericCapability {
                            dynamic_registration: Some(true),
                        }),
                        ..WorkspaceClientCapabilities::default()
                    }),
                    ..ClientCapabilities::default()
                },
                trace,
            },
        )?;

        self.update(|state| {
            state
                .capabilities
                .insert(languageId.clone(), result.clone());
            Ok(())
        })?;

        info!("End {}", lsp::request::Initialize::METHOD);

        if let Err(e) = self.registerCMSource(&languageId, &result) {
            let message = format!("LanguageClient: failed to register as NCM source: {}", e);
            error!("{}\n{:?}", message, e);
            self.echoerr(message)?;
        }
        if let Err(e) = self.registerNCM2Source(&languageId, &result) {
            let message = format!("LanguageClient: failed to register as NCM source: {}", e);
            error!("{}\n{:?}", message, e);
            self.echoerr(message)?;
        }

        Ok(result)
    }

    fn initialized(&mut self, params: &Option<Params>) -> Result<()> {
        info!("Begin {}", lsp::notification::Initialized::METHOD);
        let (languageId,): (String,) = self.gather_args(&[VimVar::LanguageId], params)?;
        self.notify(
            Some(&languageId),
            lsp::notification::Initialized::METHOD,
            InitializedParams {},
        )?;
        info!("End {}", lsp::notification::Initialized::METHOD);
        Ok(())
    }

    pub fn textDocument_hover(&mut self, params: &Option<Params>) -> Result<Value> {
        self.textDocument_didChange(params)?;
        info!("Begin {}", lsp::request::HoverRequest::METHOD);
        let (languageId, filename, line, character, handle): (
            String,
            String,
            u64,
            u64,
            bool,
        ) = self.gather_args(
            &[
                VimVar::LanguageId,
                VimVar::Filename,
                VimVar::Line,
                VimVar::Character,
                VimVar::Handle,
            ],
            params,
        )?;

        let result = self.call(
            Some(&languageId),
            lsp::request::HoverRequest::METHOD,
            TextDocumentPositionParams {
                text_document: TextDocumentIdentifier {
                    uri: filename.to_url()?,
                },
                position: Position { line, character },
            },
        )?;

        if !handle {
            return Ok(result);
        }

        let hover: Option<Hover> = serde_json::from_value(result.clone())?;
        if let Some(hover) = hover {
            let use_preview = match &self.hoverPreview {
                HoverPreviewOption::Always => true,
                HoverPreviewOption::Never => false,
                HoverPreviewOption::Auto => hover.lines_len() > 1,
            };
            if use_preview {
                self.preview(&hover.to_display())?
            } else {
                self.echo_ellipsis(hover.to_string())?
            }
        }

        info!("End {}", lsp::request::HoverRequest::METHOD);
        Ok(result)
    }

    /// Generic find locations, e.g, definitions, references.
    pub fn find_locations(&mut self, method_name: &str, params: &Option<Params>) -> Result<Value> {
        self.textDocument_didChange(params)?;
        info!("Begin {}", method_name);
        let (buftype, languageId, filename, line, character, goto_cmd, handle): (
            String,
            String,
            String,
            u64,
            u64,
            Option<String>,
            bool,
        ) = self.gather_args(
            &[
                VimVar::Buftype,
                VimVar::LanguageId,
                VimVar::Filename,
                VimVar::Line,
                VimVar::Character,
                VimVar::GotoCmd,
                VimVar::Handle,
            ],
            params,
        )?;
        if !buftype.is_empty() || languageId.is_empty() {
            return Ok(Value::Null);
        }

        let result = self.call(
            Some(&languageId),
            method_name,
            TextDocumentPositionParams {
                text_document: TextDocumentIdentifier {
                    uri: filename.to_url()?,
                },
                position: Position { line, character },
            },
        )?;

        if !handle {
            return Ok(result);
        }

        let response: Option<GotoDefinitionResponse> = result.clone().to_lsp()?;

        match response {
            None => {
                self.echowarn("Not found!")?;
                return Ok(Value::Null);
            }
            Some(GotoDefinitionResponse::Scalar(loc)) => {
                self.edit(&goto_cmd, loc.uri.filepath()?)?;
                self.cursor(loc.range.start.line + 1, loc.range.start.character + 1)?;
            }
            Some(GotoDefinitionResponse::Array(arr)) => match arr.len() {
                0 => self.echowarn("Not found!")?,
                1 => {
                    let loc = arr.get(0).ok_or_else(|| err_msg("Not found!"))?;
                    self.edit(&goto_cmd, loc.uri.filepath()?)?;
                    self.cursor(loc.range.start.line + 1, loc.range.start.character + 1)?;
                }
                _ => self.display_locations(&arr)?,
            },
        };

        info!("End {}", method_name);
        Ok(result)
    }

    pub fn textDocument_rename(&mut self, params: &Option<Params>) -> Result<Value> {
        self.textDocument_didChange(params)?;
        info!("Begin {}", lsp::request::Rename::METHOD);
        let (buftype, languageId, filename, line, character, cword, new_name, handle): (
            String,
            String,
            String,
            u64,
            u64,
            String,
            Option<String>,
            bool,
        ) = self.gather_args(
            &[
                VimVar::Buftype,
                VimVar::LanguageId,
                VimVar::Filename,
                VimVar::Line,
                VimVar::Character,
                VimVar::Cword,
                VimVar::NewName,
                VimVar::Handle,
            ],
            params,
        )?;
        if !buftype.is_empty() || languageId.is_empty() {
            return Ok(Value::Null);
        }

        let mut new_name = new_name.unwrap_or_default();
        if new_name.is_empty() {
            let value = self.call(None, "s:getInput", ["Rename to: ".to_owned(), cword])?;
            new_name = serde_json::from_value(value)?;
        }
        if new_name.is_empty() {
            return Ok(Value::Null);
        }

        let result = self.call(
            Some(&languageId),
            lsp::request::Rename::METHOD,
            RenameParams {
                text_document: TextDocumentIdentifier {
                    uri: filename.to_url()?,
                },
                position: Position { line, character },
                new_name,
            },
        )?;

        if !handle || result == Value::Null {
            return Ok(result);
        }

        let edit: WorkspaceEdit = serde_json::from_value(result.clone())?;
        self.apply_WorkspaceEdit(&edit, params)?;

        info!("End {}", lsp::request::Rename::METHOD);
        Ok(result)
    }

    pub fn textDocument_documentSymbol(&mut self, params: &Option<Params>) -> Result<Value> {
        self.textDocument_didChange(params)?;
        info!("Begin {}", lsp::request::DocumentSymbol::METHOD);

        let (buftype, languageId, filename, handle): (String, String, String, bool) = self.gather_args(
            &[
                VimVar::Buftype,
                VimVar::LanguageId,
                VimVar::Filename,
                VimVar::Handle,
            ],
            params,
        )?;

        if !buftype.is_empty() {
            return Ok(Value::Null);
        }

        let result = self.call(
            Some(&languageId),
            lsp::request::DocumentSymbol::METHOD,
            DocumentSymbolParams {
                text_document: TextDocumentIdentifier {
                    uri: filename.to_url()?,
                },
            },
        )?;

        if !handle {
            return Ok(result);
        }

        let symbols: Vec<SymbolInformation> = serde_json::from_value(result.clone())?;

        match self.get(|state| Ok(state.selectionUI.clone()))? {
            SelectionUI::FZF => {
                let source: Vec<_> = symbols
                    .iter()
                    .map(|sym| {
                        let start = sym.location.range.start;
                        format!("{}:{}:\t{}", start.line + 1, start.character + 1, sym.name)
                    })
                    .collect();

                self.call::<_, u8>(
                    None,
                    "s:FZF",
                    json!([source, format!("s:{}", NOTIFICATION__FZFSinkLocation)]),
                )?;
            }
            SelectionUI::Quickfix => {
                let list: Result<Vec<_>> = symbols.iter().map(QuickfixEntry::from_lsp).collect();
                let list = list?;
                self.setqflist(&list)?;
                self.echo("Document symbols populated to quickfix list.")?;
            }
            SelectionUI::LocationList => {
                let list: Result<Vec<_>> = symbols.iter().map(QuickfixEntry::from_lsp).collect();
                let list = list?;
                self.setloclist(&list)?;
                self.echo("Document symbols populated to location list.")?;
            }
        }

        info!("End {}", lsp::request::DocumentSymbol::METHOD);
        Ok(result)
    }

    pub fn textDocument_codeAction(&mut self, params: &Option<Params>) -> Result<Value> {
        self.textDocument_didChange(params)?;
        info!("Begin {}", lsp::request::CodeActionRequest::METHOD);
        let (buftype, languageId, filename, line, character, handle): (
            String,
            String,
            String,
            u64,
            u64,
            bool,
        ) = self.gather_args(
            &[
                VimVar::Buftype,
                VimVar::LanguageId,
                VimVar::Filename,
                VimVar::Line,
                VimVar::Character,
                VimVar::Handle,
            ],
            params,
        )?;
        if !buftype.is_empty() || languageId.is_empty() {
            return Ok(Value::Null);
        }

        // Unify filename.
        let filename = filename.canonicalize();

        let diagnostics: Vec<_> = self.diagnostics
            .get(&filename)
            .unwrap_or(&vec![])
            .iter()
            .filter(|dn| {
                let start = dn.range.start;
                let end = dn.range.end;
                (line, character) >= (start.line, start.character)
                    && (line, character) < (end.line, end.character)
            })
            .cloned()
            .collect();
        let result: Value = self.call(
            Some(&languageId),
            lsp::request::CodeActionRequest::METHOD,
            CodeActionParams {
                text_document: TextDocumentIdentifier {
                    uri: filename.to_url()?,
                },
                range: Range {
                    start: Position { line, character },
                    end: Position { line, character },
                },
                context: CodeActionContext { diagnostics },
            },
        )?;

        let commands: Vec<Command> = serde_json::from_value(result.clone())?;

        let source: Vec<_> = commands
            .iter()
            .map(|cmd| format!("{}: {}", cmd.command, cmd.title))
            .collect();

        self.update(|state| {
            state.stashed_codeAction_commands = commands;
            Ok(())
        })?;

        if !handle {
            return Ok(result);
        }

        self.call::<_, u8>(None, "s:FZF", json!([source, NOTIFICATION__FZFSinkCommand]))?;

        info!("End {}", lsp::request::CodeActionRequest::METHOD);
        Ok(result)
    }

    pub fn textDocument_completion(&mut self, params: &Option<Params>) -> Result<Value> {
        // Vim will change buffer content temporarily when executing omnifunc (?).
        // self.textDocument_didChange(params)?;
        info!("Begin {}", lsp::request::Completion::METHOD);

        let (buftype, languageId, filename, line, character, handle): (
            String,
            String,
            String,
            u64,
            u64,
            bool,
        ) = self.gather_args(
            &[
                VimVar::Buftype,
                VimVar::LanguageId,
                VimVar::Filename,
                VimVar::Line,
                VimVar::Character,
                VimVar::Handle,
            ],
            params,
        )?;
        if !buftype.is_empty() || languageId.is_empty() {
            return Ok(Value::Null);
        }

        let result = self.call(
            Some(&languageId),
            lsp::request::Completion::METHOD,
            TextDocumentPositionParams {
                text_document: TextDocumentIdentifier {
                    uri: filename.to_url()?,
                },
                position: Position { line, character },
            },
        )?;

        if !handle {
            return Ok(result);
        }

        info!("End {}", lsp::request::Completion::METHOD);
        Ok(result)
    }

    pub fn textDocument_signatureHelp(&mut self, params: &Option<Params>) -> Result<Value> {
        self.textDocument_didChange(params)?;
        info!("Begin {}", lsp::request::SignatureHelpRequest::METHOD);
        let (buftype, languageId, filename, line, character, handle): (
            String,
            String,
            String,
            u64,
            u64,
            bool,
        ) = self.gather_args(
            &[
                VimVar::Buftype,
                VimVar::LanguageId,
                VimVar::Filename,
                VimVar::Line,
                VimVar::Character,
                VimVar::Handle,
            ],
            params,
        )?;
        if !buftype.is_empty() || languageId.is_empty() {
            return Ok(Value::Null);
        }

        let result = self.call(
            Some(&languageId),
            lsp::request::SignatureHelpRequest::METHOD,
            TextDocumentPositionParams {
                text_document: TextDocumentIdentifier {
                    uri: filename.to_url()?,
                },
                position: Position { line, character },
            },
        )?;

        if !handle || result == Value::Null {
            return Ok(result);
        }

        let help: SignatureHelp = serde_json::from_value(result)?;
        if help.signatures.is_empty() {
            return Ok(Value::Null);
        }
        let active_signature = help.signatures
            .get(help.active_signature.unwrap_or(0).to_usize()?)
            .ok_or_else(|| err_msg("Failed to get active signature"))?;
        let active_parameter: Option<&ParameterInformation>;
        if let Some(ref parameters) = active_signature.parameters {
            active_parameter = parameters.get(help.active_parameter.unwrap_or(0).to_usize()?);
        } else {
            active_parameter = None;
        }

        if let Some(active_parameter) = active_parameter {
            let mut cmd = "echo".to_owned();
            let chunks: Vec<&str> = active_signature
                .label
                .split(&active_parameter.label)
                .collect();
            if chunks.len() == 2 {
                let begin = chunks.get(0).cloned().unwrap_or_default();
                let end = chunks.get(1).cloned().unwrap_or_default();
                cmd += &format!(
                    " | echon '{}' | echohl WarningMsg | echon '{}' | echohl None | echon '{}'",
                    begin, active_parameter.label, end
                );
            } else {
                // Active parameter is not part of signature.
                cmd += &format!(" | echo '{}'", active_signature.label);
            }
            self.command(&cmd)?;
        } else {
            self.echo(&active_signature.label)?;
        }

        info!("End {}", lsp::request::SignatureHelpRequest::METHOD);
        Ok(Value::Null)
    }

    pub fn textDocument_references(&mut self, params: &Option<Params>) -> Result<Value> {
        self.textDocument_didChange(params)?;
        info!("Begin {}", lsp::request::References::METHOD);

        let (buftype, languageId, filename, line, character, handle, include_declaration): (
            String,
            String,
            String,
            u64,
            u64,
            bool,
            bool,
        ) = self.gather_args(
            &[
                VimVar::Buftype,
                VimVar::LanguageId,
                VimVar::Filename,
                VimVar::Line,
                VimVar::Character,
                VimVar::Handle,
                VimVar::IncludeDeclaration,
            ],
            params,
        )?;
        if !buftype.is_empty() || languageId.is_empty() {
            return Ok(Value::Null);
        }

        let result = self.call(
            Some(&languageId),
            lsp::request::References::METHOD,
            ReferenceParams {
                text_document: TextDocumentIdentifier {
                    uri: filename.to_url()?,
                },
                position: Position { line, character },
                context: ReferenceContext {
                    include_declaration,
                },
            },
        )?;

        if !handle {
            return Ok(result);
        }

        let locations: Vec<Location> = serde_json::from_value(result.clone())?;
        self.display_locations(&locations)?;

        info!("End {}", lsp::request::References::METHOD);
        Ok(result)
    }

    pub fn textDocument_formatting(&mut self, params: &Option<Params>) -> Result<Value> {
        self.textDocument_didChange(params)?;
        info!("Begin {}", lsp::request::Formatting::METHOD);
        let (buftype, languageId, filename, handle): (String, String, String, bool) = self.gather_args(
            &[
                VimVar::Buftype,
                VimVar::LanguageId,
                VimVar::Filename,
                VimVar::Handle,
            ],
            params,
        )?;
        if !buftype.is_empty() || languageId.is_empty() {
            return Ok(Value::Null);
        }

        let (tab_size, insert_spaces): (u64, u64) =
            self.eval(["shiftwidth()", "&expandtab"].as_ref())?;
        let insert_spaces = insert_spaces == 1;
        let result = self.call(
            Some(&languageId),
            lsp::request::Formatting::METHOD,
            DocumentFormattingParams {
                text_document: TextDocumentIdentifier {
                    uri: filename.to_url()?,
                },
                options: FormattingOptions {
                    tab_size,
                    insert_spaces,
                    properties: HashMap::new(),
                },
            },
        )?;

        if !handle {
            return Ok(result);
        }

        let text_edits: Option<Vec<TextEdit>> = serde_json::from_value(result.clone())?;
        let text_edits = text_edits.unwrap_or_default();
        let edit = lsp::WorkspaceEdit {
            changes: Some(hashmap!{filename.to_url()? => text_edits}),
            document_changes: None,
        };
        self.apply_WorkspaceEdit(&edit, params)?;
        info!("End {}", lsp::request::Formatting::METHOD);
        Ok(result)
    }

    pub fn textDocument_rangeFormatting(&mut self, params: &Option<Params>) -> Result<Value> {
        self.textDocument_didChange(params)?;
        info!("Begin {}", lsp::request::RangeFormatting::METHOD);
        let (buftype, languageId, filename, handle, tab_size, insert_spaces, start_line, end_line):
            (String, String, String, bool, u64, u64, u64, u64) = self.gather_args(
                &[
                VimVar::Buftype.to_key().as_str(),
                VimVar::LanguageId.to_key().as_str(),
                VimVar::Filename.to_key().as_str(),
                VimVar::Handle.to_key().as_str(),
                "&tabstop",
                "&expandtab",
                "LSP#range_start_line()",
                "LSP#range_end_line()",
                ], params)?;
        if !buftype.is_empty() || languageId.is_empty() {
            return Ok(Value::Null);
        }

        let insert_spaces = insert_spaces == 1;
        let result = self.call(
            Some(&languageId),
            lsp::request::RangeFormatting::METHOD,
            DocumentRangeFormattingParams {
                text_document: TextDocumentIdentifier {
                    uri: filename.to_url()?,
                },
                options: FormattingOptions {
                    tab_size,
                    insert_spaces,
                    properties: HashMap::new(),
                },
                range: Range {
                    start: Position {
                        line: start_line,
                        character: 0,
                    },
                    end: Position {
                        line: end_line,
                        character: 0,
                    },
                },
            },
        )?;

        if !handle {
            return Ok(result);
        }

        let text_edits: Option<Vec<TextEdit>> = serde_json::from_value(result.clone())?;
        let text_edits = text_edits.unwrap_or_default();
        let edit = lsp::WorkspaceEdit {
            changes: Some(hashmap!{filename.to_url()? => text_edits}),
            document_changes: None,
        };
        self.apply_WorkspaceEdit(&edit, params)?;
        info!("End {}", lsp::request::RangeFormatting::METHOD);
        Ok(result)
    }

    pub fn completionItem_resolve(&mut self, params: &Option<Params>) -> Result<Value> {
        self.textDocument_didChange(params)?;
        info!("Begin {}", lsp::request::ResolveCompletionItem::METHOD);
        let (buftype, languageId, handle): (String, String, bool) = self.gather_args(
            &[VimVar::Buftype, VimVar::LanguageId, VimVar::Handle],
            params,
        )?;
        if !buftype.is_empty() || languageId.is_empty() {
            return Ok(Value::Null);
        }
        let (completion_item,): (CompletionItem,) = self.gather_args(&["completionItem"], params)?;

        let result = self.call(
            Some(&languageId),
            lsp::request::ResolveCompletionItem::METHOD,
            completion_item,
        )?;

        if !handle {
            return Ok(result);
        }

        // TODO: proper integration.
        let msg = format!("comletionItem/resolve result not handled: {:?}", result);
        warn!("{}", msg);
        self.echowarn(&msg)?;

        info!("End {}", lsp::request::ResolveCompletionItem::METHOD);
        Ok(Value::Null)
    }

    pub fn workspace_symbol(&mut self, params: &Option<Params>) -> Result<Value> {
        self.textDocument_didChange(params)?;
        info!("Begin {}", lsp::request::WorkspaceSymbol::METHOD);
        let (buftype, languageId, handle): (String, String, bool) = self.gather_args(
            &[VimVar::Buftype, VimVar::LanguageId, VimVar::Handle],
            params,
        )?;
        if !buftype.is_empty() || languageId.is_empty() {
            return Ok(Value::Null);
        }

        let (query,): (String,) = self.gather_args(&[("query", "")], params)?;
        let result = self.call(
            Some(&languageId),
            lsp::request::WorkspaceSymbol::METHOD,
            WorkspaceSymbolParams { query },
        )?;

        if !handle {
            return Ok(result);
        }

        let symbols: Vec<SymbolInformation> = serde_json::from_value(result.clone())?;

        match self.get(|state| Ok(state.selectionUI.clone()))? {
            SelectionUI::FZF => {
                let cwd: String = self.eval("getcwd()")?;
                let source: Result<Vec<_>> = symbols
                    .iter()
                    .map(|sym| {
                        let filename = sym.location.uri.filepath()?;
                        let relpath = diff_paths(&filename, Path::new(&cwd)).unwrap_or(filename);
                        let start = sym.location.range.start;
                        Ok(format!(
                            "{}:{}:{}:\t{}",
                            relpath.to_string_lossy(),
                            start.line + 1,
                            start.character + 1,
                            sym.name
                        ))
                    })
                    .collect();
                let source = source?;

                self.call::<_, u8>(
                    None,
                    "s:FZF",
                    json!([source, format!("s:{}", NOTIFICATION__FZFSinkLocation)]),
                )?;
            }
            SelectionUI::Quickfix => {
                let list: Result<Vec<_>> = symbols.iter().map(QuickfixEntry::from_lsp).collect();
                let list = list?;
                self.setqflist(&list)?;
                self.echo("Workspace symbols populated to quickfix list.")?;
            }
            SelectionUI::LocationList => {
                let list: Result<Vec<_>> = symbols.iter().map(QuickfixEntry::from_lsp).collect();
                let list = list?;
                self.setloclist(&list)?;
                self.echo("Workspace symbols populated to location list.")?;
            }
        }

        info!("End {}", lsp::request::WorkspaceSymbol::METHOD);
        Ok(result)
    }

    pub fn workspace_executeCommand(&mut self, params: &Option<Params>) -> Result<Value> {
        info!("Begin {}", lsp::request::ExecuteCommand::METHOD);
        let (languageId,): (String,) = self.gather_args(&[VimVar::LanguageId], params)?;
        let (command, arguments): (String, Vec<Value>) =
            self.gather_args(&["command", "arguments"], params)?;

        let result = self.call(
            Some(&languageId),
            lsp::request::ExecuteCommand::METHOD,
            ExecuteCommandParams { command, arguments },
        )?;
        info!("End {}", lsp::request::ExecuteCommand::METHOD);
        Ok(result)
    }

    pub fn workspace_applyEdit(&mut self, params: &Option<Params>) -> Result<Value> {
        info!("Begin {}", lsp::request::ApplyWorkspaceEdit::METHOD);

        let params: ApplyWorkspaceEditParams = params.clone().to_lsp()?;
        self.apply_WorkspaceEdit(&params.edit, &None)?;

        info!("End {}", lsp::request::ApplyWorkspaceEdit::METHOD);

        Ok(serde_json::to_value(ApplyWorkspaceEditResponse {
            applied: true,
        })?)
    }

    pub fn workspace_didChangeConfiguration(&mut self, params: &Option<Params>) -> Result<()> {
        info!(
            "Begin {}",
            lsp::notification::DidChangeConfiguration::METHOD
        );
        let (languageId,): (String,) = self.gather_args(&[VimVar::LanguageId], params)?;
        let (settings,): (Value,) = self.gather_args(&["settings"], params)?;

        self.notify(
            Some(languageId.as_str()),
            lsp::notification::DidChangeConfiguration::METHOD,
            DidChangeConfigurationParams { settings },
        )?;
        info!("End {}", lsp::notification::DidChangeConfiguration::METHOD);
        Ok(())
    }

    pub fn textDocument_didOpen(&mut self, params: &Option<Params>) -> Result<()> {
        info!("Begin {}", lsp::notification::DidOpenTextDocument::METHOD);
        let (buftype, languageId, filename, text): (String, String, String, Vec<String>) = self.gather_args(
            &[
                VimVar::Buftype,
                VimVar::LanguageId,
                VimVar::Filename,
                VimVar::Text,
            ],
            params,
        )?;

        if !buftype.is_empty() || languageId.is_empty() {
            return Ok(());
        }

        let text_document = TextDocumentItem {
            uri: filename.to_url()?,
            language_id: languageId.clone(),
            version: 0,
            text: text.join("\n"),
        };

        self.update(|state| {
            Ok(state
                .text_documents
                .insert(filename.clone(), text_document.clone()))
        })?;

        self.notify(
            Some(&languageId),
            lsp::notification::DidOpenTextDocument::METHOD,
            DidOpenTextDocumentParams { text_document },
        )?;

        self.command("setlocal omnifunc=LanguageClient#complete")?;
        if self.get(|state| Ok(state.text_documents.contains_key(&filename)))? {
            self.call::<_, u8>(None, "s:ExecuteAutocmd", "LanguageClientBufReadPost")?;
        }

        info!("End {}", lsp::notification::DidOpenTextDocument::METHOD);
        Ok(())
    }

    pub fn textDocument_didChange(&mut self, params: &Option<Params>) -> Result<()> {
        info!("Begin {}", lsp::notification::DidChangeTextDocument::METHOD);
        let (buftype, languageId, filename): (String, String, String) = self.gather_args(
            &[VimVar::Buftype, VimVar::LanguageId, VimVar::Filename],
            params,
        )?;
        if !buftype.is_empty() || languageId.is_empty() {
            return Ok(());
        }
        if !self.get(|state| Ok(state.text_documents.contains_key(&filename)))? {
            info!("Not opened yet. Switching to didOpen.");
            return self.textDocument_didOpen(params);
        }

        let (text,): (Vec<String>,) = self.gather_args(&[VimVar::Text], params)?;

        let text = text.join("\n");
        let text_state = self.get(|state| {
            state
                .text_documents
                .get(&filename)
                .ok_or_else(|| format_err!("TextDocumentItem not found! filename: {}", filename))
                .map(|doc| doc.text.clone())
        }).unwrap_or_default();
        if text == text_state {
            info!("Texts equal. Skipping didChange.");
            return Ok(());
        }

        let version = self.update(|state| {
            let document = state.text_documents.get_mut(&filename).ok_or_else(|| {
                format_err!("Failed to get TextDocumentItem! filename: {}", filename)
            })?;

            let version = document.version + 1;
            document.version = version;
            document.text = text.clone();

            if state.change_throttle.is_some() {
                let metadata = state
                    .text_documents_metadata
                    .entry(filename.clone())
                    .or_insert_with(TextDocumentItemMetadata::default);
                metadata.last_change = Instant::now();
            }
            Ok(version)
        })?;

        self.notify(
            Some(&languageId),
            lsp::notification::DidChangeTextDocument::METHOD,
            DidChangeTextDocumentParams {
                text_document: VersionedTextDocumentIdentifier {
                    uri: filename.to_url()?,
                    version: Some(version),
                },
                content_changes: vec![TextDocumentContentChangeEvent {
                    range: None,
                    range_length: None,
                    text,
                }],
            },
        )?;

        info!("End {}", lsp::notification::DidChangeTextDocument::METHOD);
        Ok(())
    }

    pub fn textDocument_didSave(&mut self, params: &Option<Params>) -> Result<()> {
        info!("Begin {}", lsp::notification::DidSaveTextDocument::METHOD);
        let (buftype, languageId, filename): (String, String, String) = self.gather_args(
            &[VimVar::Buftype, VimVar::LanguageId, VimVar::Filename],
            params,
        )?;
        if !buftype.is_empty() || languageId.is_empty() {
            return Ok(());
        }
        let uri = filename.to_url()?;

        self.notify(
            Some(&languageId),
            lsp::notification::DidSaveTextDocument::METHOD,
            DidSaveTextDocumentParams {
                text_document: TextDocumentIdentifier { uri: uri.clone() },
            },
        )?;

        info!("End {}", lsp::notification::DidSaveTextDocument::METHOD);
        Ok(())
    }

    pub fn textDocument_didClose(&mut self, params: &Option<Params>) -> Result<()> {
        info!("Begin {}", lsp::notification::DidCloseTextDocument::METHOD);
        let (buftype, languageId, filename): (String, String, String) = self.gather_args(
            &[VimVar::Buftype, VimVar::LanguageId, VimVar::Filename],
            params,
        )?;
        if !buftype.is_empty() || languageId.is_empty() {
            return Ok(());
        }

        self.notify(
            Some(&languageId),
            lsp::notification::DidCloseTextDocument::METHOD,
            DidCloseTextDocumentParams {
                text_document: TextDocumentIdentifier {
                    uri: filename.to_url()?,
                },
            },
        )?;
        info!("End {}", lsp::notification::DidCloseTextDocument::METHOD);
        Ok(())
    }

    pub fn textDocument_publishDiagnostics(&mut self, params: &Option<Params>) -> Result<()> {
        info!("Begin {}", lsp::notification::PublishDiagnostics::METHOD);
        let params: PublishDiagnosticsParams = params.clone().to_lsp()?;
        if !self.get(|state| Ok(state.diagnosticsEnable))? {
            return Ok(());
        }

        let mut filename = params.uri.filepath()?.to_string_lossy().into_owned();
        // Workaround bug: remove first '/' in case of '/C:/blabla'.
        if filename.chars().nth(0) == Some('/') && filename.chars().nth(2) == Some(':') {
            filename.remove(0);
        }
        // Unify name to avoid mismatch due to case insensitivity.
        let filename = filename.canonicalize();

        // Make sure error comes after warning.
        let mut diagnostics = params.diagnostics.clone();
        diagnostics.sort_by_key(|d| {
            (
                d.range.start.line,
                -(d.severity.map_or(4, |s| s.to_int().unwrap_or(4)) as i64),
            )
        });

        self.diagnostics
            .insert(filename.clone(), diagnostics.clone());
        self.update_quickfixlist()?;

        let current_filename: String = self.eval(VimVar::Filename)?;
        if filename != current_filename.canonicalize() {
            return Ok(());
        }
        self.display_diagnostics(&current_filename, &diagnostics)?;
        self.call::<_, u8>(None, "s:ExecuteAutocmd", "LanguageClientDiagnosticsChanged")?;

        info!("End {}", lsp::notification::PublishDiagnostics::METHOD);
        Ok(())
    }

    pub fn window_logMessage(&mut self, params: &Option<Params>) -> Result<()> {
        info!("Begin {}", lsp::notification::LogMessage::METHOD);
        let params: LogMessageParams = params.clone().to_lsp()?;
        let threshold = self.get(|state| state.windowLogMessageLevel.to_int())?;
        if params.typ.to_int()? > threshold {
            return Ok(());
        }

        let msg = format!("[{:?}] {}", params.typ, params.message);
        self.echomsg(&msg)?;
        info!("End {}", lsp::notification::LogMessage::METHOD);
        Ok(())
    }

    pub fn window_showMessage(&mut self, params: &Option<Params>) -> Result<()> {
        info!("Begin {}", lsp::notification::ShowMessage::METHOD);
        let params: ShowMessageParams = params.clone().to_lsp()?;
        let msg = format!("[{:?}] {}", params.typ, params.message);
        self.echomsg(&msg)?;
        info!("End {}", lsp::notification::ShowMessage::METHOD);
        Ok(())
    }

    pub fn client_registerCapability(
        &mut self,
        languageId: &str,
        params: &Option<Params>,
    ) -> Result<Value> {
        info!("Begin {}", lsp::request::RegisterCapability::METHOD);
        let params: RegistrationParams = params.clone().to_lsp()?;
        for r in &params.registrations {
            match r.method.as_str() {
                lsp::notification::DidChangeWatchedFiles::METHOD => {
                    let opt: DidChangeWatchedFilesRegistrationOptions =
                        serde_json::from_value(r.register_options.clone().unwrap_or_default())?;
                    if !self.watchers.contains_key(languageId) {
                        let (watcher_tx, watcher_rx) = channel();
                        // TODO: configurable duration.
                        let watcher = notify::watcher(watcher_tx, Duration::from_secs(2))?;
                        self.watchers.insert(languageId.to_owned(), watcher);
                        self.watcher_rxs.insert(languageId.to_owned(), watcher_rx);
                    }

                    if let Some(ref mut watcher) = self.watchers.get_mut(languageId) {
                        for w in &opt.watchers {
                            let recursive_mode = if w.glob_pattern.ends_with("**") {
                                notify::RecursiveMode::Recursive
                            } else {
                                notify::RecursiveMode::NonRecursive
                            };
                            watcher.watch(w.glob_pattern.trim_right_matches("**"), recursive_mode)?;
                        }
                    }
                }
                _ => {
                    warn!("Unknown registration: {:?}", r);
                }
            }
        }

        self.registrations.extend(params.registrations);
        info!("End {}", lsp::request::RegisterCapability::METHOD);
        Ok(Value::Null)
    }

    pub fn client_unregisterCapability(
        &mut self,
        languageId: &str,
        params: &Option<Params>,
    ) -> Result<Value> {
        info!("Begin {}", lsp::request::UnregisterCapability::METHOD);
        let params: UnregistrationParams = params.clone().to_lsp()?;
        let mut regs_removed = vec![];
        for r in &params.unregisterations {
            if let Some(idx) = self.registrations
                .iter()
                .position(|i| i.id == r.id && i.method == r.method)
            {
                regs_removed.push(self.registrations.swap_remove(idx));
            }
        }

        for r in &regs_removed {
            match r.method.as_str() {
                lsp::notification::DidChangeWatchedFiles::METHOD => {
                    let opt: DidChangeWatchedFilesRegistrationOptions =
                        serde_json::from_value(r.register_options.clone().unwrap_or_default())?;
                    if let Some(ref mut watcher) = self.watchers.get_mut(languageId) {
                        for w in opt.watchers {
                            watcher.unwatch(w.glob_pattern)?;
                        }
                    }
                }
                _ => {
                    warn!("Unknown registration: {:?}", r);
                }
            }
        }

        info!("End {}", lsp::request::UnregisterCapability::METHOD);
        Ok(Value::Null)
    }

    pub fn exit(&mut self, params: &Option<Params>) -> Result<()> {
        info!("Begin {}", lsp::notification::Exit::METHOD);
        let (languageId,): (String,) = self.gather_args(&[VimVar::LanguageId], params)?;

        //Tidy up highlighting
        for match_id in self.get(|state| Ok(state.highlight_match_ids.clone()))? {
            self.call(None, "matchdelete", json!([match_id]))?;
        }
        self.update(|state| {
            state.highlight_match_ids = Vec::new();
            Ok(())
        })?;

        let result = self.notify(
            Some(&languageId),
            lsp::notification::Exit::METHOD,
            Value::Null,
        );
        if let Err(err) = result {
            error!("Error: {:?}", err);
        }
        if let Err(err) = self.cleanup(&languageId) {
            error!("Error: {:?}", err);
        }
        info!("End {}", lsp::notification::Exit::METHOD);
        Ok(())
    }

    /////// Extensions by this plugin ///////

    pub fn languageClient_getState(&mut self, _params: &Option<Params>) -> Result<Value> {
        info!("Begin {}", REQUEST__GetState);
        let s = self.get(|state| Ok(serde_json::to_string(state)?))?;
        info!("End {}", REQUEST__GetState);
        Ok(Value::String(s))
    }

    pub fn languageClient_isAlive(&mut self, params: &Option<Params>) -> Result<Value> {
        info!("Begin {}", REQUEST__IsAlive);
        let (languageId,): (String,) = self.gather_args(&[VimVar::LanguageId], params)?;
        let is_alive = self.get(|state| Ok(state.writers.contains_key(&languageId)))?;
        info!("End {}", REQUEST__IsAlive);
        Ok(Value::Bool(is_alive))
    }

    pub fn languageClient_registerServerCommands(
        &mut self,
        params: &Option<Params>,
    ) -> Result<Value> {
        info!("Begin {}", REQUEST__RegisterServerCommands);
        let commands: HashMap<String, Vec<String>> = params.clone().to_lsp()?;
        self.update(|state| {
            state.serverCommands.extend(commands);
            Ok(())
        })?;
        let exp = format!(
            "let g:LanguageClient_serverCommands={}",
            serde_json::to_string(&self.get(|state| Ok(state.serverCommands.clone()))?)?
        );
        self.command(&exp)?;
        info!("End {}", REQUEST__RegisterServerCommands);
        Ok(Value::Null)
    }

    pub fn languageClient_setLoggingLevel(&mut self, params: &Option<Params>) -> Result<Value> {
        info!("Begin {}", REQUEST__SetLoggingLevel);
        let (loggingLevel,): (log::LevelFilter,) = self.gather_args(&["loggingLevel"], params)?;
        logger::update_settings(&self.logger, &self.loggingFile, loggingLevel)?;
        self.loggingLevel = loggingLevel;
        info!("End {}", REQUEST__SetLoggingLevel);
        Ok(Value::Null)
    }

    pub fn languageClient_registerHandlers(&mut self, params: &Option<Params>) -> Result<Value> {
        info!("Begin {}", REQUEST__RegisterHandlers);
        let handlers: HashMap<String, String> = params.clone().to_lsp()?;
        self.update(|state| {
            state.user_handlers.extend(handlers);
            Ok(())
        })?;
        info!("End {}", REQUEST__RegisterHandlers);
        Ok(Value::Null)
    }

    pub fn languageClient_omniComplete(&mut self, params: &Option<Params>) -> Result<Value> {
        info!("Begin {}", REQUEST__OmniComplete);
        let result = self.textDocument_completion(params)?;
        let result: Option<CompletionResponse> = serde_json::from_value(result)?;
        let result = result.unwrap_or_else(|| CompletionResponse::Array(vec![]));
        let mut matches = match result {
            CompletionResponse::Array(arr) => arr,
            CompletionResponse::List(list) => list.items,
        };
        if !matches.iter().any(|m| m.sort_text.is_none()) {
            matches.sort_by(|m1, m2| {
                m1.sort_text
                    .as_ref()
                    .unwrap()
                    .cmp(m2.sort_text.as_ref().unwrap())
            });
        }

        let matches: Result<Vec<VimCompleteItem>> = matches
            .iter()
            .map(|item| to_vim_complete_item(item, self.completionPreferTextEdit))
            .collect();
        let matches = matches?;
        info!("End {}", REQUEST__OmniComplete);
        Ok(serde_json::to_value(matches)?)
    }

    pub fn languageClient_handleBufNewFile(&mut self, params: &Option<Params>) -> Result<()> {
        info!("Begin {}", NOTIFICATION__HandleBufNewFile);
        let (buftype, languageId, filename): (String, String, String) = self.gather_args(
            &[VimVar::Buftype, VimVar::LanguageId, VimVar::Filename],
            params,
        )?;
        if !buftype.is_empty() || languageId.is_empty() || filename.is_empty() {
            return Ok(());
        }
        let autoStart: u8 = self.eval("!!get(g:, 'LanguageClient_autoStart', 1)")?;
        if autoStart == 1 {
            let ret = self.languageClient_startServer(params);
            // This is triggered from autocmd, silent all errors.
            if let Err(err) = ret {
                warn!("Failed to start language server automatically. {}", err);
            }
        }

        info!("End {}", NOTIFICATION__HandleBufNewFile);
        Ok(())
    }

    pub fn languageClient_handleBufReadPost(&mut self, params: &Option<Params>) -> Result<()> {
        info!("Begin {}", NOTIFICATION__HandleBufReadPost);
        let (buftype, languageId, filename): (String, String, String) = self.gather_args(
            &[VimVar::Buftype, VimVar::LanguageId, VimVar::Filename],
            params,
        )?;
        if !buftype.is_empty() || languageId.is_empty() || filename.is_empty() {
            return Ok(());
        }

        // File opened before.
        if self.get(|state| Ok(state.text_documents.contains_key(&filename)))? {
            info!("File is opened before.");
            return Ok(());
        }

        let filename = filename.canonicalize();

        if self.get(|state| Ok(state.writers.contains_key(&languageId)))? {
            self.textDocument_didOpen(params)?;

            if let Some(diagnostics) = self.diagnostics.get(&filename).cloned() {
                self.display_diagnostics(&filename, &diagnostics)?;
                self.languageClient_handleCursorMoved(params)?;
            }
        } else {
            let autoStart: u8 = self.eval("!!get(g:, 'LanguageClient_autoStart', 1)")?;
            if autoStart == 1 {
                let ret = self.languageClient_startServer(params);
                // This is triggered from autocmd, silent all errors.
                if let Err(err) = ret {
                    warn!("Failed to start language server automatically. {}", err);
                }
            }
        }

        info!("End {}", NOTIFICATION__HandleBufReadPost);
        Ok(())
    }

    pub fn languageClient_handleTextChanged(&mut self, params: &Option<Params>) -> Result<()> {
        info!("Begin {}", NOTIFICATION__HandleTextChanged);
        let (buftype, filename): (String, String) =
            self.gather_args(&[VimVar::Buftype, VimVar::Filename], params)?;
        if !buftype.is_empty() {
            info!(
                "Skip handleTextChanged as buftype is non-empty: {}",
                buftype
            );
        }
        let skip_notification = self.get(|state| {
            if let Some(metadata) = state.text_documents_metadata.get(&filename) {
                if let Some(throttle) = state.change_throttle {
                    if metadata.last_change.elapsed() < throttle {
                        return Ok(true);
                    }
                }
            }
            Ok(false)
        })?;
        if skip_notification {
            info!("Skip handleTextChanged due to throttling");
            return Ok(());
        }

        self.textDocument_didChange(params)?;
        info!("End {}", NOTIFICATION__HandleTextChanged);
        Ok(())
    }

    pub fn languageClient_handleBufWritePost(&mut self, params: &Option<Params>) -> Result<()> {
        info!("Begin {}", NOTIFICATION__HandleBufWritePost);
        self.textDocument_didSave(params)?;
        info!("End {}", NOTIFICATION__HandleBufWritePost);
        Ok(())
    }

    pub fn languageClient_handleBufDelete(&mut self, params: &Option<Params>) -> Result<()> {
        info!("Begin {}", NOTIFICATION__HandleBufWritePost);
        let (filename,): (String,) = self.gather_args(&[VimVar::Filename], params)?;
        self.update(|state| {
            state.text_documents.retain(|f, _| f != &filename);
            state.diagnostics.retain(|f, _| f != &filename);
            state.line_diagnostics.retain(|fl, _| fl.0 != filename);
            state.signs.retain(|f, _| f != &filename);
            Ok(())
        })?;
        self.textDocument_didClose(params)?;
        info!("End {}", NOTIFICATION__HandleBufWritePost);
        Ok(())
    }

    pub fn languageClient_handleCursorMoved(&mut self, params: &Option<Params>) -> Result<()> {
        info!("Begin {}", NOTIFICATION__HandleCursorMoved);
        let (buftype, filename, line): (String, String, u64) =
            self.gather_args(&[VimVar::Buftype, VimVar::Filename, VimVar::Line], params)?;
        if !buftype.is_empty() || line == self.get(|state| Ok(state.last_cursor_line))? {
            return Ok(());
        }

        self.update(|state| {
            state.last_cursor_line = line;
            Ok(())
        })?;
        let message = self.get(|state| {
            state
                .line_diagnostics
                .get(&(filename.clone(), line))
                .cloned()
                .ok_or_else(|| {
                    format_err!(
                        "Line diagnostic message not found! filename: {}, line: {}",
                        filename,
                        line
                    )
                })
        }).unwrap_or_default();
        if message == self.get(|state| Ok(state.last_line_diagnostic.clone()))? {
            return Ok(());
        }

        self.update(|state| {
            state.last_line_diagnostic = message.clone();
            Ok(())
        })?;
        self.echo_ellipsis(&message)?;

        info!("End {}", NOTIFICATION__HandleCursorMoved);
        Ok(())
    }

    pub fn languageClient_handleCompleteDone(&mut self, params: &Option<Params>) -> Result<()> {
        let (filename, completed_item, line, character): (
            String,
            VimCompleteItem,
            u64,
            u64,
        ) = self.gather_args(
            &[
                VimVar::Filename.to_key().as_str(),
                "completed_item",
                VimVar::Line.to_key().as_str(),
                VimVar::Character.to_key().as_str(),
            ],
            params,
        )?;
        let user_data = match completed_item.user_data {
            Some(data) => data,
            None => return Ok(()),
        };
        let user_data: VimCompleteItemUserData = serde_json::from_str(&user_data)?;

        let mut edits = vec![];
        if let Some(edit) = user_data.text_edit {
            self.command("undo")?;
            edits.push(edit.clone());
        };
        if let Some(aedits) = user_data.additional_text_edits {
            edits.extend(aedits.clone());
        };

        self.apply_TextEdits(filename, &edits)?;
        self.cursor(line + 1, character + 1)
    }

    pub fn languageClient_FZFSinkLocation(&mut self, params: &Option<Params>) -> Result<()> {
        info!("Begin {}", NOTIFICATION__FZFSinkLocation);
        let params = match *params {
            None | Some(Params::None) | Some(Params::Map(_)) => {
                bail!("Expecting array params!");
            }
            Some(Params::Array(ref arr)) => Value::Array(arr.clone()),
        };

        let lines: Vec<String> = serde_json::from_value(params)?;
        if lines.is_empty() {
            err_msg("No selection!");
        }
        let mut tokens: Vec<&str> = lines
            .get(0)
            .ok_or_else(|| format_err!("Failed to get line! lines: {:?}", lines))?
            .split(':')
            .collect();
        tokens.reverse();
        let filename: String = if tokens.len() > 3 {
            let relpath = tokens
                .pop()
                .ok_or_else(|| format_err!("Failed to get file path! tokens: {:?}", tokens))?
                .to_owned();
            let cwd: String = self.eval("getcwd()")?;
            Path::new(&cwd).join(relpath).to_string_lossy().into_owned()
        } else {
            self.eval(VimVar::Filename)?
        };
        let line = tokens
            .pop()
            .ok_or_else(|| format_err!("Failed to get line! tokens: {:?}", tokens))?
            .to_int()? - 1;
        let character = tokens
            .pop()
            .ok_or_else(|| format_err!("Failed to get character! tokens: {:?}", tokens))?
            .to_int()? - 1;

        self.edit(&None, &filename)?;
        self.cursor(line + 1, character + 1)?;

        info!("End {}", NOTIFICATION__FZFSinkLocation);
        Ok(())
    }

    pub fn languageClient_FZFSinkCommand(&mut self, params: &Option<Params>) -> Result<()> {
        info!("Begin {}", NOTIFICATION__FZFSinkCommand);
        let (selection,): (String,) = self.gather_args(&["selection"], params)?;
        let tokens: Vec<&str> = selection.split(": ").collect();
        let command = tokens
            .get(0)
            .cloned()
            .ok_or_else(|| format_err!("Failed to get command! tokens: {:?}", tokens))?;
        let title = tokens
            .get(1)
            .cloned()
            .ok_or_else(|| format_err!("Failed to get title! tokens: {:?}", tokens))?;
        let entry = self.get(|state| {
            let commands = &state.stashed_codeAction_commands;

            commands
                .iter()
                .find(|e| e.command == command && e.title == title)
                .cloned()
                .ok_or_else(|| {
                    format_err!("No stashed command found! stashed commands: {:?}", commands)
                })
        })?;

        if self.try_handle_command_by_client(&entry)? {
            return Ok(());
        }

        self.workspace_executeCommand(&json!({
                "command": entry.command,
                "arguments": entry.arguments,
            }).to_params()?)?;

        self.update(|state| {
            state.stashed_codeAction_commands = vec![];
            Ok(())
        })?;

        info!("End {}", NOTIFICATION__FZFSinkCommand);
        Ok(())
    }

    pub fn NCM_refresh(&mut self, params: &Option<Params>) -> Result<Value> {
        info!("Begin {}", REQUEST__NCMRefresh);
        let params: NCMRefreshParams = serde_json::from_value(rpc::to_value(params.clone())?)?;
        let NCMRefreshParams { info, ctx } = params;
        if ctx.typed.is_empty() {
            return Ok(Value::Null);
        }

        let filename = ctx.filepath.clone();
        let line = ctx.lnum - 1;
        let character = ctx.col - 1;

        let result = self.textDocument_completion(&json!({
                "buftype": "",
                "languageId": ctx.filetype,
                "filename": filename,
                "line": line,
                "character": character,
                "handle": false,
            }).to_params()?)?;
        let result: Option<CompletionResponse> = serde_json::from_value(result)?;
        let result = result.unwrap_or_else(|| CompletionResponse::Array(vec![]));
        let is_incomplete = match result {
            CompletionResponse::Array(_) => false,
            CompletionResponse::List(ref list) => list.is_incomplete,
        };
        let matches: Result<Vec<VimCompleteItem>> = match result {
            CompletionResponse::Array(arr) => arr,
            CompletionResponse::List(list) => list.items,
        }.iter()
            .map(|item| to_vim_complete_item(item, self.completionPreferTextEdit))
            .collect();
        let matches = matches?;
        self.call::<_, u8>(
            None,
            "cm#complete",
            json!([info.name, ctx, ctx.startcol, matches, is_incomplete]),
        )?;
        info!("End {}", REQUEST__NCMRefresh);
        Ok(Value::Null)
    }

    pub fn NCM2_on_complete(&mut self, params: &Option<Params>) -> Result<Value> {
        info!("Begin {}", REQUEST__NCM2OnComplete);

        let orig_ctx: Value = serde_json::from_value(rpc::to_value(params.clone())?)?;
        let orig_ctx = &orig_ctx["ctx"];

        let ctx: NCM2Context = serde_json::from_value(orig_ctx.clone())?;
        if ctx.typed.is_empty() {
            return Ok(Value::Null);
        }

        let filename = ctx.filepath.clone();
        let line = ctx.lnum - 1;
        let character = ctx.ccol - 1;

        let result = self.textDocument_completion(&json!({
                "buftype": "",
                "languageId": ctx.filetype,
                "filename": filename,
                "line": line,
                "character": character,
                "handle": false,
            }).to_params()?)?;
        let result: Option<CompletionResponse> = serde_json::from_value(result)?;
        let result = result.unwrap_or_else(|| CompletionResponse::Array(vec![]));
        let is_incomplete = match result {
            CompletionResponse::Array(_) => false,
            CompletionResponse::List(ref list) => list.is_incomplete,
        };
        let matches: Result<Vec<VimCompleteItem>> = match result {
            CompletionResponse::Array(arr) => arr,
            CompletionResponse::List(list) => list.items,
        }.iter()
            .map(|item| to_vim_complete_item(item, self.completionPreferTextEdit))
            .collect();
        let matches = matches?;
        self.call::<_, u8>(
            None,
            "ncm2#complete",
            json!([orig_ctx, ctx.startccol, matches, is_incomplete]),
        )?;
        info!("End {}", REQUEST__NCM2OnComplete);
        Ok(Value::Null)
    }

    pub fn languageClient_explainErrorAtPoint(&mut self, params: &Option<Params>) -> Result<Value> {
        info!("Begin {}", REQUEST__ExplainErrorAtPoint);
        let (buftype, filename, line, character): (String, String, u64, u64) = self.gather_args(
            &[
                VimVar::Buftype,
                VimVar::Filename,
                VimVar::Line,
                VimVar::Character,
            ],
            params,
        )?;
        if !buftype.is_empty() {
            return Ok(Value::Null);
        }
        let diag = self.get(|state| {
            state
                .diagnostics
                .get(&filename)
                .ok_or_else(|| format_err!("No diagnostics found: filename: {}", filename,))?
                .iter()
                .find(|d| {
                    (line, character) >= (d.range.start.line, d.range.start.character)
                        && (line, character) < (d.range.end.line, d.range.end.character)
                })
                .cloned()
                .ok_or_else(|| {
                    format_err!(
                        "No diagnostics found: filename: {}, line: {}, character: {}",
                        filename,
                        line,
                        character
                    )
                })
        })?;
        let message: Vec<_> = diag.message.lines().collect();
        self.preview(&message)?;

        info!("End {}", REQUEST__ExplainErrorAtPoint);
        Ok(Value::Null)
    }

    // Extensions by languge servers.
    pub fn language_status(&mut self, params: &Option<Params>) -> Result<()> {
        info!("Begin {}", NOTIFICATION__LanguageStatus);
        let params: LanguageStatusParams = params.clone().to_lsp()?;
        let msg = format!("{} {}", params.typee, params.message);
        self.echomsg(&msg)?;
        info!("End {}", NOTIFICATION__LanguageStatus);
        Ok(())
    }

    pub fn rustDocument_implementations(&mut self, params: &Option<Params>) -> Result<Value> {
        info!("Begin {}", REQUEST__RustImplementations);
        let (buftype, languageId, filename, line, character, handle): (
            String,
            String,
            String,
            u64,
            u64,
            bool,
        ) = self.gather_args(
            &[
                VimVar::Buftype,
                VimVar::LanguageId,
                VimVar::Filename,
                VimVar::Line,
                VimVar::Character,
                VimVar::Handle,
            ],
            params,
        )?;
        if !buftype.is_empty() || languageId.is_empty() {
            return Ok(Value::Null);
        }

        let result = self.call(
            Some(&languageId),
            REQUEST__RustImplementations,
            TextDocumentPositionParams {
                text_document: TextDocumentIdentifier {
                    uri: filename.to_url()?,
                },
                position: Position { line, character },
            },
        )?;

        if !handle {
            return Ok(result);
        }

        let locations: Vec<Location> = serde_json::from_value(result.clone())?;
        self.display_locations(&locations)?;

        info!("End {}", REQUEST__RustImplementations);
        Ok(result)
    }

    pub fn rust_handleBeginBuild(&mut self, _params: &Option<Params>) -> Result<()> {
        info!("Begin {}", NOTIFICATION__RustBeginBuild);
        self.command(&format!(
            "let {}=1 | let {}='Rust: build begin'",
            VIM__ServerStatus, VIM__ServerStatusMessage
        ))?;
        info!("End {}", NOTIFICATION__RustBeginBuild);
        Ok(())
    }

    pub fn rust_handleDiagnosticsBegin(&mut self, _params: &Option<Params>) -> Result<()> {
        info!("Begin {}", NOTIFICATION__RustDiagnosticsBegin);
        self.command(&format!(
            "let {}=1 | let {}='Rust: diagnostics begin'",
            VIM__ServerStatus, VIM__ServerStatusMessage
        ))?;
        info!("End {}", NOTIFICATION__RustDiagnosticsBegin);
        Ok(())
    }

    pub fn rust_handleDiagnosticsEnd(&mut self, _params: &Option<Params>) -> Result<()> {
        info!("Begin {}", NOTIFICATION__RustDiagnosticsEnd);
        self.command(&format!(
            "let {}=0 | let {}='Rust: diagnostics end'",
            VIM__ServerStatus, VIM__ServerStatusMessage
        ))?;
        info!("End {}", NOTIFICATION__RustDiagnosticsEnd);
        Ok(())
    }

    pub fn window_progress(&mut self, params: &Option<Params>) -> Result<()> {
        info!("Begin {}", NOTIFICATION__WindowProgress);
        let params: WindowProgressParams = params.clone().to_lsp()?;

        let done = params.done.unwrap_or(false);

        let mut buf = "LS: ".to_owned();

        if done {
            buf += "Idle";
        } else {
            // For RLS this can be "Build" or "Diagnostics" or "Indexing".
            buf += params
                .title
                .as_ref()
                .map(|title| title.as_ref())
                .unwrap_or("Busy");

            // For RLS this is the crate name, present only if the progress isn't known.
            if let Some(message) = params.message {
                buf += &format!(" ({})", &message);
            }
            // For RLS this is the progress percentage, present only if the it's known.
            if let Some(percentage) = params.percentage {
                buf += &format!(" ({:.1}% done)", percentage);
            }
        }

        self.command(&format!(
            "let {}={} | let {}='{}'",
            VIM__ServerStatus,
            if done { 0 } else { 1 },
            VIM__ServerStatusMessage,
            &escape_single_quote(buf)
        ))?;
        info!("End {}", NOTIFICATION__WindowProgress);
        Ok(())
    }

    pub fn cquery_handleProgress(&mut self, params: &Option<Params>) -> Result<()> {
        info!("Begin {}", NOTIFICATION__CqueryProgress);
        let params: CqueryProgressParams = params.clone().to_lsp()?;
        let total = params.indexRequestCount
            + params.doIdMapCount
            + params.loadPreviousIndexCount
            + params.onIdMappedCount
            + params.onIndexedCount;
        if total != 0 {
            self.command(&format!(
                "let {}=1 | let {}='cquery: indexing ({} jobs)'",
                VIM__ServerStatus, VIM__ServerStatusMessage, params.indexRequestCount
            ))?;
        } else {
            self.command(&format!(
                "let {}=0 | let {}='cquery: idle'",
                VIM__ServerStatus, VIM__ServerStatusMessage
            ))?;
        }
        info!("End {}", NOTIFICATION__CqueryProgress);
        Ok(())
    }

    pub fn languageClient_startServer(&mut self, params: &Option<Params>) -> Result<Value> {
        info!("Begin {}", REQUEST__StartServer);
        let (cmdargs,): (Vec<String>,) = self.gather_args(&[("cmdargs", "[]")], params)?;
        let cmdparams = vim_cmd_args_to_value(&cmdargs)?;
        let params = rpc::to_value(params.clone())?;
        let params = params.combine(cmdparams).to_params()?;
        let (buftype, languageId, filename): (String, String, String) = self.gather_args(
            &[VimVar::Buftype, VimVar::LanguageId, VimVar::Filename],
            &params,
        )?;

        if !buftype.is_empty() || filename.is_empty() {
            return Ok(Value::Null);
        }

        if self.get(|state| Ok(state.writers.contains_key(&languageId)))? {
            bail!(
                "Language client has already started for language {}.",
                &languageId
            );
        }

        self.sync_settings()?;

        let command = self.get(|state| {
            state
                .serverCommands
                .get(&languageId)
                .cloned()
                .ok_or_else(|| {
                    format_err!(
                        "No language server command found for file type: {}.",
                        &languageId
                    )
                })
        })?;

        let (child_id, reader, writer): (_, Box<dyn SyncRead>, Box<dyn SyncWrite>) =
            if command.get(0).map(|c| c.starts_with("tcp://")) == Some(true) {
                let addr = command
                    .get(0)
                    .map(|s| s.replace("tcp://", ""))
                    .ok_or_else(|| err_msg("Server command can't be empty!"))?;
                let stream = TcpStream::connect(addr)?;
                let reader = Box::new(BufReader::new(stream.try_clone()?));
                let writer = Box::new(BufWriter::new(stream));
                (None, reader, writer)
            } else {
                let home = env::home_dir().ok_or_else(|| err_msg("Failed to get home dir"))?;
                let command: Vec<_> = command
                    .into_iter()
                    .map(|cmd| {
                        if cmd.starts_with('~') {
                            cmd.replacen('~', &home.to_string_lossy(), 1)
                        } else {
                            cmd
                        }
                    })
                    .collect();

                let stderr = match self.serverStderr {
                    Some(ref path) => std::fs::OpenOptions::new()
                        .create(true)
                        .append(true)
                        .open(path)?
                        .into(),
                    None => Stdio::null(),
                };

                let process = std::process::Command::new(command
                    .get(0)
                    .ok_or_else(|| err_msg("Empty command!"))?)
                    .args(&command[1..])
                    .stdin(Stdio::piped())
                    .stdout(Stdio::piped())
                    .stderr(stderr)
                    .spawn()?;

                let child_id = Some(process.id());
                let reader = Box::new(BufReader::new(process
                    .stdout
                    .ok_or_else(|| err_msg("Failed to get subprocess stdout"))?));
                let writer = Box::new(BufWriter::new(process
                    .stdin
                    .ok_or_else(|| err_msg("Failed to get subprocess stdin"))?));
                (child_id, reader, writer)
            };

        self.update(|state| {
            child_id.map(|id| state.child_ids.insert(languageId.clone(), id));
            state.writers.insert(languageId.clone(), writer);
            Ok(())
        })?;

        let thread_name = format!("reader-{}", languageId);
        let languageId_clone = languageId.clone();
        let tx = self.tx.clone();
        std::thread::Builder::new()
            .name(thread_name.clone())
            .spawn(move || {
                if let Err(err) = vim::loop_reader(reader, &Some(languageId_clone.clone()), &tx) {
                    let _ = tx.send(Message::Notification(
                        Some(languageId_clone.clone()),
                        rpc::Notification {
                            jsonrpc: None,
                            method: NOTIFICATION__ServerExited.into(),
                            params: json!({
                                "languageId": languageId_clone,
                                "message": format!("{}", err),
                            }).to_params()
                                .unwrap_or_default(),
                        },
                    ));
                }
            })?;

        info!("End {}", REQUEST__StartServer);

        if self.get(|state| Ok(state.writers.len()))? == 1 {
            self.define_signs()?;
        }

        self.initialize(&params)?;
        self.initialized(&params)?;

        let root = self.roots.get(&languageId).cloned().unwrap_or_default();
        match self.get_workspace_settings(&root) {
            Ok(Value::Null) => (),
            Ok(settings) => self.workspace_didChangeConfiguration(&json!({
                VimVar::LanguageId.to_key(): languageId,
                "settings": settings,
            }).to_params()?)?,
            Err(err) => warn!("Failed to get workspace settings: {}", err),
        }

        self.textDocument_didOpen(&params)?;
        self.textDocument_didChange(&params)?;

        self.call::<_, u8>(None, "s:ExecuteAutocmd", "LanguageClientStarted")?;
        Ok(Value::Null)
    }

    pub fn languageClient_serverExited(&mut self, params: &Option<Params>) -> Result<()> {
        let (languageId, message): (String, String) = self.gather_args(
            [VimVar::LanguageId.to_key().as_str(), "message"].as_ref(),
            params,
        )?;

        if self.writers.contains_key(&languageId) {
            if let Err(err) = self.cleanup(&languageId) {
                error!("Error in cleanup: {:?}", err);
            }
            if let Err(err) = self.echoerr(format!(
                "Language server {} exited unexpectedly: {}",
                languageId, message
            )) {
                error!("Error in echoerr: {:?}", err);
            }
        }

        Ok(())
    }

    pub fn handle_fs_events(&mut self) -> Result<()> {
        let mut pending_changes = HashMap::new();
        for (languageId, watcher_rx) in &mut self.watcher_rxs {
            let mut events = vec![];
            loop {
                let result = watcher_rx.try_recv();
                let event = match result {
                    Ok(event) => event,
                    Err(TryRecvError::Empty) => {
                        break;
                    }
                    Err(TryRecvError::Disconnected) => {
                        bail!("File system notification channel disconnected!");
                    }
                };
                events.push(event);
            }

            let mut changes = vec![];
            for e in events {
                if let Ok(c) = e.to_lsp() {
                    changes.extend(c);
                }
            }

            if changes.is_empty() {
                continue;
            }

            pending_changes.insert(languageId.to_owned(), changes);
        }

        for (languageId, changes) in pending_changes {
            self.workspace_didChangeWatchedFiles(&json!({
                "languageId": languageId,
                "changes": changes
            }).to_params()?)?;
        }

        Ok(())
    }

    pub fn workspace_didChangeWatchedFiles(&mut self, params: &Option<Params>) -> Result<()> {
        info!("Begin {}", lsp::notification::DidChangeWatchedFiles::METHOD);
        let (languageId,): (String,) = self.gather_args([VimVar::LanguageId].as_ref(), params)?;

        let params: DidChangeWatchedFilesParams = params.clone().to_lsp()?;
        self.notify(
            Some(&languageId),
            lsp::notification::DidChangeWatchedFiles::METHOD,
            params,
        )?;

        info!("End {}", lsp::notification::DidChangeWatchedFiles::METHOD);
        Ok(())
    }

    pub fn java_classFileContents(&mut self, params: &Option<Params>) -> Result<Value> {
        info!("Begin {}", REQUEST__ClassFileContents);
        let (languageId,): (String,) = self.gather_args(&[VimVar::LanguageId], params)?;

        let content: String = self.call(
            Some(languageId.as_str()),
            REQUEST__ClassFileContents,
            params,
        )?;

        info!("End {}", REQUEST__ClassFileContents);
        Ok(Value::String(content))
    }
}<|MERGE_RESOLUTION|>--- conflicted
+++ resolved
@@ -441,14 +441,10 @@
                 )?;
             }
         } else {
-<<<<<<< HEAD
-            self.call::<_, u8>(None, "clearmatches", json!([]))?;
-=======
             // Clear old highlights.
             while let Some(match_id) = self.update(|state| Ok(state.highlight_match_ids.pop()))? {
                 self.call(None, "matchdelete", json!([match_id]))?;
             }
->>>>>>> f39d34e8
 
             // Group diagnostics by severity so we can highlight them
             // in a single call.
@@ -464,11 +460,8 @@
                     .push(dn);
             }
 
-<<<<<<< HEAD
-=======
             let mut new_match_ids = Vec::new();
 
->>>>>>> f39d34e8
             for (severity, dns) in match_groups {
                 let hl_group = diagnosticsDisplay
                     .get(&severity)
@@ -505,10 +498,6 @@
                         }
                     })
                     .collect();
-<<<<<<< HEAD
-                self.call::<_, u8>(None, "matchaddpos", json!([hl_group, ranges]))?;
-            }
-=======
 
                 let match_id = self.call(None, "matchaddpos", json!([hl_group, ranges]))?;
                 new_match_ids.push(match_id);
@@ -517,7 +506,6 @@
                 state.highlight_match_ids.append(&mut new_match_ids);
                 Ok(())
             })?;
->>>>>>> f39d34e8
         }
 
         Ok(())
