--- conflicted
+++ resolved
@@ -681,12 +681,8 @@
                     .map(|loc| location_to_quickfix_entry(self, loc))
                     .collect();
                 let list = list?;
-<<<<<<< HEAD
-                self.setqflist(&list)?;
+                self.setqflist(&list, " ", title)?;
                 self.command("botright copen")?;
-=======
-                self.setqflist(&list, " ", title)?;
->>>>>>> 95608f52
                 self.echo("Quickfix list updated.")?;
             }
             SelectionUI::LocationList => {
@@ -695,12 +691,8 @@
                     .map(|loc| location_to_quickfix_entry(self, loc))
                     .collect();
                 let list = list?;
-<<<<<<< HEAD
-                self.setloclist(&list)?;
+                self.setloclist(&list, " ", title)?;
                 self.command("lopen")?;
-=======
-                self.setloclist(&list, " ", title)?;
->>>>>>> 95608f52
                 self.echo("Location list updated.")?;
             }
         }
@@ -1239,23 +1231,15 @@
             SelectionUI::Quickfix => {
                 let list: Result<Vec<_>> = symbols.iter().map(QuickfixEntry::from_lsp).collect();
                 let list = list?;
-<<<<<<< HEAD
-                self.setqflist(&list)?;
+                self.setqflist(&list, " ", &title)?;
                 self.command("botright copen")?;
-=======
-                self.setqflist(&list, " ", &title)?;
->>>>>>> 95608f52
                 self.echo("Document symbols populated to quickfix list.")?;
             }
             SelectionUI::LocationList => {
                 let list: Result<Vec<_>> = symbols.iter().map(QuickfixEntry::from_lsp).collect();
                 let list = list?;
-<<<<<<< HEAD
-                self.setloclist(&list)?;
+                self.setloclist(&list, " ", &title)?;
                 self.command("lopen")?;
-=======
-                self.setloclist(&list, " ", &title)?;
->>>>>>> 95608f52
                 self.echo("Document symbols populated to location list.")?;
             }
         }
@@ -1654,23 +1638,15 @@
             SelectionUI::Quickfix => {
                 let list: Result<Vec<_>> = symbols.iter().map(QuickfixEntry::from_lsp).collect();
                 let list = list?;
-<<<<<<< HEAD
-                self.setqflist(&list)?;
+                self.setqflist(&list, " ", title)?;
                 self.command("botright copen")?;
-=======
-                self.setqflist(&list, " ", title)?;
->>>>>>> 95608f52
                 self.echo("Workspace symbols populated to quickfix list.")?;
             }
             SelectionUI::LocationList => {
                 let list: Result<Vec<_>> = symbols.iter().map(QuickfixEntry::from_lsp).collect();
                 let list = list?;
-<<<<<<< HEAD
-                self.setloclist(&list)?;
+                self.setloclist(&list, " ", title)?;
                 self.command("lopen")?;
-=======
-                self.setloclist(&list, " ", title)?;
->>>>>>> 95608f52
                 self.echo("Workspace symbols populated to location list.")?;
             }
         }
@@ -2701,11 +2677,6 @@
                 let writer = Box::new(BufWriter::new(stream));
                 (None, reader, writer)
             } else {
-<<<<<<< HEAD
- //               let home = env::home_dir().ok_or_else(|| err_msg("Failed to get home dir"))?;
-                let home = dirs::home_dir().ok_or_else(|| err_msg("Failed to get home dir"))?;
-=======
->>>>>>> 95608f52
                 let command: Vec<_> = command
                     .into_iter()
                     .map(|cmd| match shellexpand::full(&cmd) {
