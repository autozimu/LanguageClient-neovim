--- conflicted
+++ resolved
@@ -37,12 +37,6 @@
 
 use structopt::StructOpt;
 
-<<<<<<< HEAD
-//extern crate dirs; --mine
-extern crate shellexpand;
-
-=======
->>>>>>> c55dd657
 mod types;
 use crate::types::*;
 mod utils;
